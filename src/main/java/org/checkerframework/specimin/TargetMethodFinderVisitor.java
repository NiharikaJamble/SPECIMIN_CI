--- conflicted
+++ resolved
@@ -269,24 +269,8 @@
         continue;
       }
     }
-<<<<<<< HEAD
-
-    if (decl.isNestedType()) {
-      this.classFQName += "." + decl.getName().toString();
-    } else if (!decl.isLocalClassDeclaration()) {
-      if (!"".equals(this.classFQName)) {
-        throw new UnsupportedOperationException(
-            "Attempted to enter an unexpected kind of class: "
-                + decl.getFullyQualifiedName()
-                + " but already had a set classFQName: "
-                + classFQName);
-      }
-      // Should always be present.
-      this.classFQName = decl.getFullyQualifiedName().orElseThrow();
-    }
-=======
+
     manageClassFQNamePreSuper(decl);
->>>>>>> dc966ea4
     Visitable result = super.visit(decl, p);
     manageClassFQNamePostSuper(decl);
     return result;
@@ -312,16 +296,8 @@
     if (decl.isNestedType()) {
       this.classFQName += "." + decl.getName().toString();
     } else {
-<<<<<<< HEAD
-      if (!"".equals(this.classFQName)) {
-        throw new UnsupportedOperationException(
-            "Attempted to enter an unexpected kind of enum: "
-                + decl.getFullyQualifiedName()
-                + " but already had a set classFQName: "
-                + classFQName);
-=======
       if (!JavaParserUtil.isLocalClassDecl(decl)) {
-        if (!this.classFQName.equals("")) {
+        if (!"".equals(this.classFQName)) {
           throw new UnsupportedOperationException(
               "Attempted to enter an unexpected kind of class: "
                   + decl.getFullyQualifiedName()
@@ -330,7 +306,6 @@
         }
         // Should always be present.
         this.classFQName = decl.getFullyQualifiedName().orElseThrow();
->>>>>>> dc966ea4
       }
     }
   }
