package org.checkerframework.specimin;

import com.github.javaparser.ast.ImportDeclaration;
import com.github.javaparser.ast.Node;
import com.github.javaparser.ast.body.ClassOrInterfaceDeclaration;
import com.github.javaparser.ast.body.ConstructorDeclaration;
import com.github.javaparser.ast.body.EnumConstantDeclaration;
import com.github.javaparser.ast.body.MethodDeclaration;
import com.github.javaparser.ast.body.Parameter;
import com.github.javaparser.ast.body.VariableDeclarator;
import com.github.javaparser.ast.expr.Expression;
import com.github.javaparser.ast.expr.FieldAccessExpr;
import com.github.javaparser.ast.expr.MethodCallExpr;
import com.github.javaparser.ast.expr.NameExpr;
import com.github.javaparser.ast.expr.ObjectCreationExpr;
import com.github.javaparser.ast.expr.SuperExpr;
import com.github.javaparser.ast.stmt.CatchClause;
import com.github.javaparser.ast.stmt.ExplicitConstructorInvocationStmt;
import com.github.javaparser.ast.type.ClassOrInterfaceType;
import com.github.javaparser.ast.type.ReferenceType;
import com.github.javaparser.ast.type.Type;
import com.github.javaparser.ast.type.UnionType;
import com.github.javaparser.ast.visitor.ModifierVisitor;
import com.github.javaparser.ast.visitor.Visitable;
import com.github.javaparser.resolution.UnsolvedSymbolException;
import com.github.javaparser.resolution.declarations.ResolvedConstructorDeclaration;
import com.github.javaparser.resolution.declarations.ResolvedFieldDeclaration;
import com.github.javaparser.resolution.declarations.ResolvedMethodDeclaration;
import com.github.javaparser.resolution.declarations.ResolvedTypeParameterDeclaration;
import com.github.javaparser.resolution.declarations.ResolvedValueDeclaration;
import com.github.javaparser.resolution.types.ResolvedReferenceType;
import com.github.javaparser.resolution.types.ResolvedType;
import com.google.common.base.Splitter;
import java.util.ArrayList;
import java.util.HashMap;
import java.util.HashSet;
import java.util.List;
import java.util.Map;
import java.util.Optional;
import java.util.Set;
import java.util.stream.Collectors;

/**
 * The main visitor for Specimin's first phase, which locates the target method(s) and compiles
 * information on what specifications they use.
 */
public class TargetMethodFinderVisitor extends ModifierVisitor<Void> {
  /**
   * The names of the target methods. The format is
   * class.fully.qualified.Name#methodName(Param1Type, Param2Type, ...). All the names will have
   * spaces remove for ease of comparison.
   */
  private Set<String> targetMethodNames;

  /**
   * This boolean tracks whether the element currently being visited is inside a target method. It
   * is set by {@link #visit(MethodDeclaration, Void)}.
   */
  private boolean insideTargetMethod = false;

  /** The fully-qualified name of the class currently being visited. */
  private String classFQName = "";

  /**
   * The members (methods and fields) that were actually used by the targets, and therefore ought to
   * have their specifications (but not bodies) preserved. The Strings in the set are the
   * fully-qualified names, as returned by ResolvedMethodDeclaration#getQualifiedSignature for
   * methods and FieldAccessExpr#getName for fields.
   */
  private final Set<String> usedMembers = new HashSet<>();

  /**
   * Classes of the methods that were actually used by the targets. These classes will be included
   * in the input.
   */
  private Set<String> usedClass = new HashSet<>();

  /** Set of variables declared in this current class */
  private final Set<String> declaredNames = new HashSet<>();

  /**
   * The resolved target methods. The Strings in the set are the fully-qualified names, as returned
   * by ResolvedMethodDeclaration#getQualifiedSignature.
   */
  private final Set<String> targetMethods = new HashSet<>();

  /**
   * A local copy of the input list of methods. A method is removed from this copy when it is
   * located. If the visitor has been run on all source files and this list isn't empty, that
   * usually indicates an error.
   */
  private final List<String> unfoundMethods;

  /**
   * This map has the name of an imported class as key and the package of that class as the value.
   */
  private final Map<String, String> importedClassToPackage;

  /**
   * This map connects the resolved declaration of a method to the interface that contains it, if
   * any.
   */
  private final Map<ResolvedMethodDeclaration, ClassOrInterfaceType>
      methodDeclarationToInterfaceType = new HashMap<>();

  /**
   * This map connects the fully-qualified names of non-primary classes with the fully-qualified
   * names of their corresponding primary classes. A primary class is a class that has the same name
   * as the Java file where the class is declared.
   */
  Map<String, String> nonPrimaryClassesToPrimaryClass;

  /**
   * Create a new target method finding visitor.
   *
   * @param methodNames the names of the target methods, the format
   *     class.fully.qualified.Name#methodName(Param1Type, Param2Type, ...)
   * @param nonPrimaryClassesToPrimaryClass map connecting non-primary classes with their
   *     corresponding primary classes
   */
  public TargetMethodFinderVisitor(
      List<String> methodNames, Map<String, String> nonPrimaryClassesToPrimaryClass) {
    targetMethodNames = new HashSet<>();
    for (String methodSignature : methodNames) {
      this.targetMethodNames.add(methodSignature.replaceAll("\\s", ""));
    }
    unfoundMethods = new ArrayList<>(methodNames);
    importedClassToPackage = new HashMap<>();
    this.nonPrimaryClassesToPrimaryClass = nonPrimaryClassesToPrimaryClass;
  }

  /**
   * Returns the methods that so far this visitor has not located from its target list. Usually,
   * this should be checked after running the visitor to ensure that it is empty.
   *
   * @return the methods that so far this visitor has not located from its target list
   */
  public List<String> getUnfoundMethods() {
    return unfoundMethods;
  }

  /**
   * Get the methods that this visitor has concluded that the target method(s) use, and therefore
   * ought to be retained. The Strings in the set are the fully-qualified names, as returned by
   * ResolvedMethodDeclaration#getQualifiedSignature.
   *
   * @return the used methods
   */
  public Set<String> getUsedMembers() {
    return usedMembers;
  }

  /**
   * Get the classes of the methods that the target method uses. The Strings in the set are the
   * fully-qualified names.
   *
   * @return the used classes
   */
  public Set<String> getUsedClass() {
    return usedClass;
  }

  /**
   * Get the target methods that this visitor has encountered so far. The Strings in the set are the
   * fully-qualified names, as returned by ResolvedMethodDeclaration#getQualifiedSignature.
   *
   * @return the target methods
   */
  public Set<String> getTargetMethods() {
    return targetMethods;
  }

  /**
   * Updates the mapping of method declarations to their corresponding interface type based on a
   * list of methods and the interface type that contains those methods.
   *
   * @param methodList the list of resolved method declarations
   * @param interfaceType the interface containing the specified methods.
   */
  private void updateMethodDeclarationToInterfaceType(
      List<ResolvedMethodDeclaration> methodList, ClassOrInterfaceType interfaceType) {
    for (ResolvedMethodDeclaration method : methodList) {
      this.methodDeclarationToInterfaceType.put(method, interfaceType);
    }
  }

  @Override
  public Node visit(ImportDeclaration decl, Void p) {
    String classFullName = decl.getNameAsString();
    if (decl.isStatic()) {
      classFullName = classFullName.substring(0, classFullName.lastIndexOf("."));
    }
    String classSimpleName = classFullName.substring(classFullName.lastIndexOf(".") + 1);
    String packageName = classFullName.replace("." + classSimpleName, "");
    importedClassToPackage.put(classSimpleName, packageName);
    return super.visit(decl, p);
  }

  @Override
  public Visitable visit(ClassOrInterfaceDeclaration decl, Void p) {
    for (ClassOrInterfaceType interfaceType : decl.getImplementedTypes()) {
      try {
        updateMethodDeclarationToInterfaceType(
            interfaceType.resolve().getAllMethods(), interfaceType);
      } catch (UnsolvedSymbolException e) {
        continue;
      }
    }

    if (decl.isNestedType()) {
      this.classFQName += "." + decl.getName().toString();
    } else if (!decl.isLocalClassDeclaration()) {
      if (!this.classFQName.equals("")) {
        throw new UnsupportedOperationException(
            "Attempted to enter an unexpected kind of class: "
                + decl.getFullyQualifiedName()
                + " but already had a set classFQName: "
                + classFQName);
      }
      // Should always be present.
      this.classFQName = decl.getFullyQualifiedName().orElseThrow();
    }
    Visitable result = super.visit(decl, p);
    if (decl.isNestedType()) {
      this.classFQName = this.classFQName.substring(0, this.classFQName.lastIndexOf('.'));
    } else if (!decl.isLocalClassDeclaration()) {
      this.classFQName = "";
    }
    return result;
  }

  @Override
  public Visitable visit(ConstructorDeclaration method, Void p) {
    String constructorMethodAsString = method.getDeclarationAsString(false, false, false);
    // the methodName will be something like this: "com.example.Car#Car()"
    String methodName = this.classFQName + "#" + constructorMethodAsString;
    if (this.targetMethodNames.contains(methodName)) {
      insideTargetMethod = true;
      ResolvedConstructorDeclaration resolvedMethod = method.resolve();
      targetMethods.add(resolvedMethod.getQualifiedSignature());
      unfoundMethods.remove(methodName);
      updateUsedClassWithQualifiedClassName(
          resolvedMethod.getPackageName() + "." + resolvedMethod.getClassName(),
          usedClass,
          nonPrimaryClassesToPrimaryClass);
    }
    Visitable result = super.visit(method, p);
    insideTargetMethod = false;
    return result;
  }

  @Override
  public Visitable visit(VariableDeclarator node, Void arg) {
    declaredNames.add(node.getNameAsString());
    return super.visit(node, arg);
  }

  @Override
  public Visitable visit(MethodDeclaration method, Void p) {
    String methodDeclAsString = method.getDeclarationAsString(false, false, false);
    // TODO: test this with annotations
    String methodName =
        this.classFQName + "#" + removeMethodReturnTypeAndAnnotations(methodDeclAsString);
    // this method belongs to an anonymous class inside the target method
    if (insideTargetMethod) {
      Node parentNode = method.getParentNode().get();
      // it could also be an enum declaration, but those are handled separately
      if (parentNode instanceof ObjectCreationExpr) {
        ObjectCreationExpr parentExpression = (ObjectCreationExpr) parentNode;
        ResolvedConstructorDeclaration resolved = parentExpression.resolve();
        String methodPackage = resolved.getPackageName();
        String methodClass = resolved.getClassName();
        usedMembers.add(methodPackage + "." + methodClass + "." + method.getNameAsString() + "()");
        updateUsedClassWithQualifiedClassName(
            methodPackage + "." + methodClass, usedClass, nonPrimaryClassesToPrimaryClass);
      }
    }
    String methodWithoutAnySpace = methodName.replaceAll("\\s", "");
    if (this.targetMethodNames.contains(methodWithoutAnySpace)) {
      ResolvedMethodDeclaration resolvedMethod = method.resolve();
      updateUsedClassesForInterface(resolvedMethod);
      updateUsedClassWithQualifiedClassName(
          resolvedMethod.getPackageName() + "." + resolvedMethod.getClassName(),
          usedClass,
          nonPrimaryClassesToPrimaryClass);
      insideTargetMethod = true;
      targetMethods.add(resolvedMethod.getQualifiedSignature());
      // make sure that differences in spacing does not interfere with the result
      for (String unfound : unfoundMethods) {
        if (unfound.replaceAll("\\s", "").equals(methodWithoutAnySpace)) {
          unfoundMethods.remove(unfound);
          break;
        }
      }
      Type returnType = method.getType();
      // JavaParser may misinterpret unresolved array types as reference types.
      // To ensure accuracy, we resolve the type before proceeding with the check.
      try {
        ResolvedType resolvedType = returnType.resolve();
        if (resolvedType instanceof ResolvedReferenceType) {
          updateUsedClassBasedOnType(resolvedType);
        }
      } catch (UnsupportedOperationException e) {
        // Occurs if the type is a type variable, so there is nothing to do:
        // the type variable must have been declared in one of the containing scopes,
        // and UnsolvedSymbolVisitor should already guarantee that the variable will
        // be included in one of the classes that Specimin outputs.
      }
    }
    Visitable result = super.visit(method, p);
    insideTargetMethod = false;
    return result;
  }

  @Override
  public Visitable visit(Parameter para, Void p) {
    if (insideTargetMethod) {
      Type type = para.getType();
      if (type.isUnionType()) {
        resolveUnionType(type.asUnionType());
      }
      // an unknown type plays the role of a null object for lambda parameters that have no explicit
      // type declared
      else if (!type.isUnknownType()) {
        // Parameter resolution (para.resolve()) does not work in catch clause.
        // However, resolution works on the type of the parameter.
        // Bug report: https://github.com/javaparser/javaparser/issues/4240
        ResolvedType paramType;
        if (para.getParentNode().isPresent() && para.getParentNode().get() instanceof CatchClause) {
          paramType = para.getType().resolve();
        } else {
          paramType = para.resolve().getType();
        }

        if (paramType.isReferenceType()) {
          String paraTypeFullName =
              paramType.asReferenceType().getTypeDeclaration().get().getQualifiedName();
          updateUsedClassWithQualifiedClassName(
              paraTypeFullName, usedClass, nonPrimaryClassesToPrimaryClass);
          for (ResolvedType typeParameterValue :
              paramType.asReferenceType().typeParametersValues()) {
            String typeParameterValueName = typeParameterValue.describe();
            if (typeParameterValueName.contains("<")) {
              // removing the "<...>" part if there is any.
              typeParameterValueName =
                  typeParameterValueName.substring(0, typeParameterValueName.indexOf("<"));
            }
            updateUsedClassWithQualifiedClassName(
                typeParameterValueName, usedClass, nonPrimaryClassesToPrimaryClass);
          }
        }
      }
    }
    return super.visit(para, p);
  }

  @Override
  public Visitable visit(MethodCallExpr call, Void p) {
    if (insideTargetMethod) {
      ResolvedMethodDeclaration decl = call.resolve();
      usedMembers.add(decl.getQualifiedSignature());
      updateUsedClassWithQualifiedClassName(
          decl.getPackageName() + "." + decl.getClassName(),
          usedClass,
          nonPrimaryClassesToPrimaryClass);
      ResolvedType methodReturnType = decl.getReturnType();
      if (methodReturnType instanceof ResolvedReferenceType) {
        updateUsedClassBasedOnType(methodReturnType);
      }
      // Special case for lambdas to preserve artificial functional
      // interfaces.
      for (int i = 0; i < call.getArguments().size(); ++i) {
        Expression arg = call.getArgument(i);
        if (arg.isLambdaExpr()) {
          updateUsedClassBasedOnType(decl.getParam(i).getType());
        }
      }
    }
    return super.visit(call, p);
  }

  @Override
  public Visitable visit(ClassOrInterfaceType type, Void p) {
    if (!insideTargetMethod) {
      return super.visit(type, p);
    }
    try {
      ResolvedReferenceType typeResolved = type.resolve();
      updateUsedClassBasedOnType(typeResolved);
    }
    // if the type has a fully-qualified form, JavaParser also consider other components rather than
    // the class name as ClassOrInterfaceType. For example, if the type is org.A.B, then JavaParser
    // will also consider org and org.A as ClassOrInterfaceType.
    // if type is a type variable, we will get an UnsupportedOperation Exception.
    catch (UnsolvedSymbolException | UnsupportedOperationException e) {
      return super.visit(type, p);
    }
    return super.visit(type, p);
  }

  @Override
  public Visitable visit(ObjectCreationExpr newExpr, Void p) {
    if (insideTargetMethod) {
      ResolvedConstructorDeclaration resolved = newExpr.resolve();
      usedMembers.add(resolved.getQualifiedSignature());
      updateUsedClassWithQualifiedClassName(
          resolved.getPackageName() + "." + resolved.getClassName(),
          usedClass,
          nonPrimaryClassesToPrimaryClass);
    }
    return super.visit(newExpr, p);
  }

  @Override
  public Visitable visit(ExplicitConstructorInvocationStmt expr, Void p) {
    if (insideTargetMethod) {
      ResolvedConstructorDeclaration resolved = expr.resolve();
      usedMembers.add(resolved.getQualifiedSignature());
      updateUsedClassWithQualifiedClassName(
          resolved.getPackageName() + "." + resolved.getClassName(),
          usedClass,
          nonPrimaryClassesToPrimaryClass);
    }
    return super.visit(expr, p);
  }

  @Override
  public Visitable visit(EnumConstantDeclaration expr, Void p) {
    // this is a bit hacky, but we don't remove any enum constant declarations if they
    // are ever used, so it's safer to just preserve anything that they use by pretending
    // that we're inside a target method.
    boolean oldInsideTargetMethod = insideTargetMethod;
    insideTargetMethod = true;
    Visitable result = super.visit(expr, p);
    insideTargetMethod = oldInsideTargetMethod;
    return result;
  }

  @Override
  public Visitable visit(FieldAccessExpr expr, Void p) {
    if (insideTargetMethod) {
      String fullNameOfClass;
      try {
        // while the name of the method is declaringType(), it actually returns the class where the
        // field is declared
        fullNameOfClass = expr.resolve().asField().declaringType().getQualifiedName();
        usedMembers.add(fullNameOfClass + "#" + expr.getName().asString());
        updateUsedClassWithQualifiedClassName(
            fullNameOfClass, usedClass, nonPrimaryClassesToPrimaryClass);
        ResolvedType exprResolvedType = expr.resolve().getType();
        updateUsedClassBasedOnType(exprResolvedType);
      } catch (UnsolvedSymbolException | UnsupportedOperationException e) {
        // when the type is a primitive array, we will have an UnsupportedOperationException
        if (e instanceof UnsupportedOperationException) {
          updateUsedElementWithPotentialFieldNameExpr(expr.getScope().asNameExpr());
        }
        // if the a field is accessed in the form of a fully-qualified path, such as
        // org.example.A.b, then other components in the path apart from the class name and field
        // name, such as org and org.example, will also be considered as FieldAccessExpr.
      }
    }
    Expression caller = expr.getScope();
    if (caller instanceof SuperExpr) {
      ResolvedType callerResolvedType = caller.calculateResolvedType();
      updateUsedClassBasedOnType(callerResolvedType);
    }
    return super.visit(expr, p);
  }

  @Override
  public Visitable visit(NameExpr expr, Void p) {
    if (insideTargetMethod) {
      Optional<Node> parentNode = expr.getParentNode();
      if (parentNode.isEmpty() || !(parentNode.get() instanceof FieldAccessExpr)) {
        updateUsedElementWithPotentialFieldNameExpr(expr);
      }
    }
    return super.visit(expr, p);
  }

  /**
   * Updates the list of used classes based on a resolved method declaration. If the input method
   * originates from an interface, that interface will be added to the list of used classes. The
   * determination of whether a method belongs to an interface is based on three criteria: method
   * name, method return type, and the number of parameters.
   *
   * @param method The resolved method declaration to be used for updating the list.
   */
  public void updateUsedClassesForInterface(ResolvedMethodDeclaration method) {
    for (ResolvedMethodDeclaration interfaceMethod : methodDeclarationToInterfaceType.keySet()) {
      if (method.getName().equals(interfaceMethod.getName())) {
        try {
          if (method
              .getReturnType()
              .describe()
              .equals(interfaceMethod.getReturnType().describe())) {
            if (method.getNumberOfParams() == interfaceMethod.getNumberOfParams()) {
              updateUsedClassWithQualifiedClassName(
                  methodDeclarationToInterfaceType
                      .get(interfaceMethod)
                      .resolve()
                      .getQualifiedName(),
                  usedClass,
                  nonPrimaryClassesToPrimaryClass);
              usedMembers.add(interfaceMethod.getQualifiedSignature());
            }
          }
        } catch (UnsolvedSymbolException e) {
          // only potentially-used members will have their symbols solved.
          continue;
        }
      }
    }
  }

  /**
   * Given a method declaration, this method return the declaration of that method without the
   * return type and any possible annotation.
   *
   * @param methodDeclaration the method declaration to be used as input
   * @return methodDeclaration without the return type and any possible annotation.
   */
  public static String removeMethodReturnTypeAndAnnotations(String methodDeclaration) {
    String methodDeclarationWithoutParen =
        methodDeclaration.substring(0, methodDeclaration.indexOf("("));
    List<String> methodParts = Splitter.onPattern(" ").splitToList(methodDeclarationWithoutParen);
    String methodName = methodParts.get(methodParts.size() - 1);
    String methodReturnType = methodDeclaration.substring(0, methodDeclaration.indexOf(methodName));
    String methodWithoutReturnType = methodDeclaration.replace(methodReturnType, "");
    methodParts = Splitter.onPattern(" ").splitToList(methodWithoutReturnType);
    String filteredMethodDeclaration =
        methodParts.stream().filter(part -> !part.startsWith("@")).collect(Collectors.joining(" "));
    return filteredMethodDeclaration;
  }

  /**
   * Resolves unionType parameters one by one and adds them in the usedClass set.
   *
   * @param type unionType parameter
   */
  private void resolveUnionType(UnionType type) {
    for (ReferenceType param : type.getElements()) {
      ResolvedType paramType = param.resolve();
      updateUsedClassBasedOnType(paramType);
    }
  }

  /**
   * Given a NameExpr instance, this method will update the used elements, classes and members if
   * that NameExpr is a field.
   *
   * @param expr a field access expression inside target methods
   */
  public void updateUsedElementWithPotentialFieldNameExpr(NameExpr expr) {
    ResolvedValueDeclaration exprDecl;
    try {
      exprDecl = expr.resolve();
    } catch (UnsolvedSymbolException e) {
      // if expr is the name of a class in a static call, we can't resolve its value.
      return;
    }
    if (exprDecl instanceof ResolvedFieldDeclaration) {
      // while the name of the method is declaringType(), it actually returns the class where the
      // field is declared
      String classFullName = exprDecl.asField().declaringType().getQualifiedName();
      updateUsedClassWithQualifiedClassName(
          classFullName, usedClass, nonPrimaryClassesToPrimaryClass);
      usedMembers.add(classFullName + "#" + expr.getNameAsString());
      updateUsedClassBasedOnType(exprDecl.getType());
    }
  }

  /**
   * Updates the list of used classes with the given qualified class name and its corresponding
   * primary classes and enclosing classes. This includes cases such as classes not sharing the same
   * name as their Java files or nested classes.
   *
   * @param qualifiedClassName The qualified class name to be included in the list of used classes.
   * @param usedClass The set of used classes to be updated.
   * @param nonPrimaryClassesToPrimaryClass Map connecting non-primary classes to their
   *     corresponding primary classes.
   */
  public static void updateUsedClassWithQualifiedClassName(
      String qualifiedClassName,
      Set<String> usedClass,
      Map<String, String> nonPrimaryClassesToPrimaryClass) {
    // in case of type variables
    if (!qualifiedClassName.contains(".")) {
      return;
    }
    // strip type variables, if they're present
    if (qualifiedClassName.contains("<")) {
      qualifiedClassName = qualifiedClassName.substring(0, qualifiedClassName.indexOf("<"));
    }
    usedClass.add(qualifiedClassName);

    // in case this class is not a primary class.
    if (nonPrimaryClassesToPrimaryClass.containsKey(qualifiedClassName)) {
      updateUsedClassWithQualifiedClassName(
          nonPrimaryClassesToPrimaryClass.get(qualifiedClassName),
          usedClass,
          nonPrimaryClassesToPrimaryClass);
    }

    String potentialOuterClass =
        qualifiedClassName.substring(0, qualifiedClassName.lastIndexOf("."));
    if (UnsolvedSymbolVisitor.isAClassPath(potentialOuterClass)) {
      updateUsedClassWithQualifiedClassName(
          potentialOuterClass, usedClass, nonPrimaryClassesToPrimaryClass);
    }
  }

  /**
   * Updates the list of used classes based on the resolved type of a used element, where a element
   * can be a method, a field, a variable, or a parameter.
   *
   * @param type The resolved type of the used element.
   */
  public void updateUsedClassBasedOnType(ResolvedType type) {
<<<<<<< HEAD
    updateUsedClassWithQualifiedClassName(
        type.describe(), usedClass, nonPrimaryClassesToPrimaryClass);
=======
    if (type.isTypeVariable()) {
      // From JLS 4.4: A type variable is introduced by the declaration of a type parameter of a
      // generic class, interface, method, or constructor
      ResolvedTypeParameterDeclaration asTypeParameter = type.asTypeParameter();
      for (ResolvedTypeParameterDeclaration.Bound bound : asTypeParameter.getBounds()) {
        updateUsedClassWithQualifiedClassName(bound.getType().describe());
      }
      return;
    }
    updateUsedClassWithQualifiedClassName(type.describe());
>>>>>>> 06f78d7b
    if (!type.isReferenceType()) {
      return;
    }
    ResolvedReferenceType typeAsReference = type.asReferenceType();
    List<ResolvedType> typeParameters = typeAsReference.typeParametersValues();
    for (ResolvedType typePara : typeParameters) {
      if (typePara.isPrimitive() || typePara.isTypeVariable() || typePara.isWildcard()) {
        continue;
      }
      updateUsedClassWithQualifiedClassName(
          typePara.asReferenceType().getQualifiedName(),
          usedClass,
          nonPrimaryClassesToPrimaryClass);
    }
  }
}<|MERGE_RESOLUTION|>--- conflicted
+++ resolved
@@ -617,21 +617,16 @@
    * @param type The resolved type of the used element.
    */
   public void updateUsedClassBasedOnType(ResolvedType type) {
-<<<<<<< HEAD
-    updateUsedClassWithQualifiedClassName(
-        type.describe(), usedClass, nonPrimaryClassesToPrimaryClass);
-=======
     if (type.isTypeVariable()) {
       // From JLS 4.4: A type variable is introduced by the declaration of a type parameter of a
       // generic class, interface, method, or constructor
       ResolvedTypeParameterDeclaration asTypeParameter = type.asTypeParameter();
       for (ResolvedTypeParameterDeclaration.Bound bound : asTypeParameter.getBounds()) {
-        updateUsedClassWithQualifiedClassName(bound.getType().describe());
+        updateUsedClassWithQualifiedClassName(bound.getType(), usedClass, nonPrimaryClassesToPrimaryClass);
       }
       return;
     }
-    updateUsedClassWithQualifiedClassName(type.describe());
->>>>>>> 06f78d7b
+    updateUsedClassWithQualifiedClassName(type.describe(), usedClass, nonPrimaryClassesToPrimaryClass);
     if (!type.isReferenceType()) {
       return;
     }
